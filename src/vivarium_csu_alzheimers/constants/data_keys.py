--- conflicted
+++ resolved
@@ -33,13 +33,14 @@
 class __Alzheimers(NamedTuple):
     PREVALENCE: str = "cause.alzheimers_disease_and_other_dementias.prevalence"
     INCIDENCE_RATE: str = "cause.alzheimers_disease_and_other_dementias.incidence_rate"
-    CSMR: str = "cause.alzheimers_disease_and_other_dementias.cause_specific_mortality_rate"
+    CSMR: str = (
+        "cause.alzheimers_disease_and_other_dementias.cause_specific_mortality_rate"
+    )
     EMR: str = "cause.alzheimers_disease_and_other_dementias.excess_mortality_rate"
-    DISABLIITY_WEIGHT: str = "cause.alzheimers_disease_and_other_dementias.disability_weight"
-<<<<<<< HEAD
+    DISABLIITY_WEIGHT: str = (
+        "cause.alzheimers_disease_and_other_dementias.disability_weight"
+    )
     RESTRICTIONS: str = "cause.alzheimers_disease_and_other_dementias.restrictions"
-=======
->>>>>>> 99f43611
 
     @property
     def name(self):
