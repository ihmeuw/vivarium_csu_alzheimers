--- conflicted
+++ resolved
@@ -16,11 +16,7 @@
 MAKE_ARTIFACT_SLEEP = 10
 
 LOCATIONS = [
-<<<<<<< HEAD
-    "Sweeden",
-=======
     "Sweden",
->>>>>>> e1305f7e
     "United States of America",
     "United Kingdom",
     "China",
