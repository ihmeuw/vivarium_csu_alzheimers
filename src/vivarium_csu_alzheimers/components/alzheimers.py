import pandas as pd
from vivarium import Component
from vivarium.framework.state_machine import State, TransientState
from vivarium_public_health.disease import DiseaseModel, DiseaseState, SusceptibleState

from vivarium_csu_alzheimers.constants.models import ALZHEIMERS_DISEASE_MODEL

# Constants for the Alzheimer's disease model
# These values are placeholders and should be replaced with actual data from research later
PREVALENCE = 1 / 6
EXCESS_MORTALITY_RATE = 0.035
DISABILITY_WEIGHT = 0.2
TRANSITION_RATE = 0.25


class Alzheimers(Component):
    """A class to hold the Alzheimer's disease model. This class includes the
    different states of the disease and how simulants can transition between them.

    """

    @property
    def sub_components(self) -> list[Component]:
        return [self.disease_model]

    def __init__(self):
        super().__init__()
        self.disease_model = self._create_disease_model()

    def _create_disease_model(self):
        susceptible = SusceptibleState(
            ALZHEIMERS_DISEASE_MODEL.SUSCEPTIBLE_TO_ALZHEIMERS,
            allow_self_transition=True,
        )
        state_1 = DiseaseState(
            ALZHEIMERS_DISEASE_MODEL.ALZHEIMERS_FIRST_STATE,
<<<<<<< HEAD
            allow_self_transition=True,
=======
            # TODO: this should be the incidence
>>>>>>> 0a57adfd
            prevalence=PREVALENCE,
            disability_weight=0.0,
            excess_mortality_rate=0.0,
        )
        state_2 = DiseaseState(
            ALZHEIMERS_DISEASE_MODEL.ALZHEIMERS_SECOND_STATE,
            allow_self_transition=True,
            prevalence=PREVALENCE,
            disability_weight=0.0,
            excess_mortality_rate=0.0,
        )
        state_3 = DiseaseState(
            ALZHEIMERS_DISEASE_MODEL.ALZHEIMERS_THIRD_STATE,
            allow_self_transition=True,
            prevalence=PREVALENCE,
            disability_weight=DISABILITY_WEIGHT,
            excess_mortality_rate=0.0,
        )
        state_4 = DiseaseState(
            ALZHEIMERS_DISEASE_MODEL.ALZHEIMERS_FOURTH_STATE,
            allow_self_transition=True,
            prevalence=PREVALENCE,
            disability_weight=DISABILITY_WEIGHT,
            excess_mortality_rate=0.0,
        )
        state_5 = DiseaseState(
            ALZHEIMERS_DISEASE_MODEL.ALZHEIMERS_FIFTH_STATE,
            prevalence=PREVALENCE,
            disability_weight=DISABILITY_WEIGHT,
            excess_mortality_rate=EXCESS_MORTALITY_RATE,
        )

        # Add transitions between states
        susceptible.add_proportion_transition(
            output=state_1,
            # TODO: this should be incidence right?
            proportion=TRANSITION_RATE
        )
        state_1.add_rate_transition(
            output=state_2,
            transition_rate=TRANSITION_RATE,
        )
        state_2.add_rate_transition(
            output=state_3,
            transition_rate=TRANSITION_RATE,
        )
        state_3.add_rate_transition(
            output=state_4,
            transition_rate=TRANSITION_RATE,
        )
        state_4.add_rate_transition(
            output=state_5,
            transition_rate=TRANSITION_RATE,
        )
        # TODO: do we need an "end" state?

        return DiseaseModel(
            ALZHEIMERS_DISEASE_MODEL.ALZHEIMERS_MODEL_NAME,
            initial_state=susceptible,
            states=[susceptible, state_1, state_2, state_3, state_4, state_5],
        )<|MERGE_RESOLUTION|>--- conflicted
+++ resolved
@@ -34,11 +34,6 @@
         )
         state_1 = DiseaseState(
             ALZHEIMERS_DISEASE_MODEL.ALZHEIMERS_FIRST_STATE,
-<<<<<<< HEAD
-            allow_self_transition=True,
-=======
-            # TODO: this should be the incidence
->>>>>>> 0a57adfd
             prevalence=PREVALENCE,
             disability_weight=0.0,
             excess_mortality_rate=0.0,
@@ -75,7 +70,7 @@
         susceptible.add_proportion_transition(
             output=state_1,
             # TODO: this should be incidence right?
-            proportion=TRANSITION_RATE
+            proportion=TRANSITION_RATE,
         )
         state_1.add_rate_transition(
             output=state_2,
