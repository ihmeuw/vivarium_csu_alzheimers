"""Loads, standardizes and validates input data for the simulation.

Abstract the extract and transform pieces of the artifact ETL.
The intent here is to provide a uniform interface around this portion
of artifact creation. The value of this interface shows up when more
complicated data needs are part of the project. See the BEP project
for an example.

`BEP <https://github.com/ihmeuw/vivarium_gates_bep/blob/master/src/vivarium_gates_bep/data/loader.py>`_

.. admonition::

   No logging is done here. Logging is done in vivarium inputs itself and forwarded.
"""

import numpy as np
import pandas as pd
from gbd_mapping import causes, covariates, risk_factors
from vivarium.framework.artifact import EntityKey
from vivarium_inputs import globals as vi_globals
from vivarium_inputs import interface
from vivarium_inputs import utilities as vi_utils
from vivarium_inputs import utility_data
from vivarium_inputs.mapping_extension import alternative_risk_factors

<<<<<<< HEAD
from vivarium_csu_alzheimers.constants import data_keys, data_values
from vivarium_csu_alzheimers.constants.metadata import ARTIFACT_COLUMNS
from vivarium_csu_alzheimers.constants.paths import FORECAST_NC_DATA_FILEPATHS_DICT
from vivarium_csu_alzheimers.data.extra_gbd import load_raw_incidence
=======
from vivarium_csu_alzheimers.constants import data_keys, data_values, metadata
from vivarium_csu_alzheimers.constants.paths import (
    DEMENTIA_PROPORTIONS_PATH,
    FORECAST_NC_DATA_FILEPATHS_DICT,
)
from vivarium_csu_alzheimers.data.extra_gbd import (
    load_incidence_dismod,
    load_prevalence_dismod,
)
>>>>>>> fb8b480d
from vivarium_csu_alzheimers.data.forecasts import table_from_nc
from vivarium_csu_alzheimers.utilities import get_norm, get_random_variable_draws


def get_data(
    lookup_key: str, location: str, years: int | str | list[int] | None = None
) -> pd.DataFrame:
    """Retrieves data from an appropriate source.

    Parameters
    ----------
    lookup_key
        The key that will eventually get put in the artifact with
        the requested data.
    location
        The location to get data for.

    Returns
    -------
        The requested data.

    """
    mapping = {
        data_keys.POPULATION.LOCATION: load_population_location,
        data_keys.POPULATION.STRUCTURE: load_forecasted_population_structure,
        data_keys.POPULATION.AGE_BINS: load_age_bins,
        data_keys.POPULATION.DEMOGRAPHY: load_demographic_dimensions,
        data_keys.POPULATION.TMRLE: load_theoretical_minimum_risk_life_expectancy,
        data_keys.POPULATION.ACMR: load_forecasted_mortality,
        data_keys.POPULATION.LIVE_BIRTH_RATE: load_standard_data,
        data_keys.POPULATION.SCALING_FACTOR: load_alzheimers_all_states_prevalence,
        data_keys.ALZHEIMERS.PREVALENCE: load_prevalence,
        data_keys.ALZHEIMERS.BBBM_CONDITIONAL_PREVALANCE: load_bbbm_conditional_prevalence,
        data_keys.ALZHEIMERS.MCI_CONDITIONAL_PREVALENCE: load_mci_conditional_prevalence,
        data_keys.ALZHEIMERS.MCI_TO_DEMENTIA_TRANSITION_RATE: load_mci_to_dementia_transition_rate,
        data_keys.ALZHEIMERS.SUSCEPTIBLE_TO_BBBM_TRANSITION_COUNT: load_susceptible_to_bbbm_transition_count,
        # MCI incidence rate caluclated during sim using mci_hazard.py and time in state
        data_keys.ALZHEIMERS.CSMR: load_standard_data,
        data_keys.ALZHEIMERS.EMR: load_standard_data,
        data_keys.ALZHEIMERS.DISABILITY_WEIGHT: load_standard_data,
        data_keys.ALZHEIMERS.MCI_DISABILITY_WEIGHT: load_mci_disability_weight,
        data_keys.ALZHEIMERS.RESTRICTIONS: load_metadata,
        data_keys.ALZHEIMERS.INCIDENCE_RATE_TOTAL_POPULATION: load_alzheimers_incidence_total_population,
        data_keys.TESTING_RATES.CSF: load_csf_pet_testing_rates,
        data_keys.TESTING_RATES.PET: load_csf_pet_testing_rates,
    }
    mapped_value = mapping[lookup_key](lookup_key, location, years)

    # To avoid issues with irrelevant differences between the very young age
    # groups in GBD and FHS data, we will drop rows with age_start < 5 from
    # all age-specific DataFrames
    if isinstance(mapped_value, pd.DataFrame):
        df = mapped_value
        if "age_start" in df.index.names:
            df = df.query("age_start >= 5.0")
        return df
    else:
        return mapped_value


def load_population_location(
    key: str, location: str, years: int | str | list[int] | None = None
) -> str:
    if key != data_keys.POPULATION.LOCATION:
        raise ValueError(f"Unrecognized key {key}")

    return location


def load_forecast(param: str, location: str, years: int | str | list[int]) -> pd.DataFrame:
    loc_id = utility_data.get_location_id(location)
    age_mapping = get_data(data_keys.POPULATION.AGE_BINS, location, years)
    return table_from_nc(
        FORECAST_NC_DATA_FILEPATHS_DICT, param, loc_id, location, age_mapping
    )


def load_forecasted_population_structure(
    key: str, location: str, years: int | str | list[int] | None = None
) -> pd.DataFrame:
    return load_forecast("population", location, years)


def load_forecasted_mortality(
    key: str, location: str, years: int | str | list[int] | None = None
) -> pd.DataFrame:
    return load_forecast("mortality", location, years)


def load_age_bins(
    key: str, location: str, years: int | str | list[int] | None = None
) -> pd.DataFrame:
    df = pd.DataFrame()
    df.index = pd.MultiIndex.from_frame(utility_data.get_age_bins())
    return df


def load_demographic_dimensions(
    key: str, location: str, years: int | str | list[int] | None = None
) -> pd.DataFrame:
    return interface.get_demographic_dimensions(location, years)


def load_theoretical_minimum_risk_life_expectancy(
    key: str, location: str, years: int | str | list[int] | None = None
) -> pd.DataFrame:
    return interface.get_theoretical_minimum_risk_life_expectancy()


def load_standard_data(
    key: str, location: str, years: int | str | list[int] | None = None
) -> pd.DataFrame:
    key = EntityKey(key)
    entity = get_entity(key)
    return interface.get_measure(entity, key.measure, location, years).droplevel("location")


def load_metadata(key: str, location: str, years: int | str | list[int] | None = None):
    key = EntityKey(key)
    entity = get_entity(key)
    entity_metadata = entity[key.measure]
    if hasattr(entity_metadata, "to_dict"):
        entity_metadata = entity_metadata.to_dict()
    return entity_metadata


def load_categorical_paf(
    key: str, location: str, years: int | str | list[int] | None = None
) -> pd.DataFrame:
    try:
        risk = {
            # todo add keys as needed
            data_keys.KEYGROUP.PAF: data_keys.KEYGROUP,
        }[key]
    except KeyError:
        raise ValueError(f"Unrecognized key {key}")

    distribution_type = get_data(risk.DISTRIBUTION, location)

    if distribution_type != "dichotomous" and "polytomous" not in distribution_type:
        raise NotImplementedError(
            f"Unrecognized distribution {distribution_type} for {risk.name}. Only dichotomous and "
            f"polytomous are recognized categorical distributions."
        )

    exp = get_data(risk.EXPOSURE, location)
    rr = get_data(risk.RELATIVE_RISK, location)

    # paf = (sum_categories(exp * rr) - 1) / sum_categories(exp * rr)
    sum_exp_x_rr = (
        (exp * rr)
        .groupby(list(set(rr.index.names) - {"parameter"}))
        .sum()
        .reset_index()
        .set_index(rr.index.names[:-1])
    )
    paf = (sum_exp_x_rr - 1) / sum_exp_x_rr
    return paf


def load_alzheimers_incidence_total_population(
    key: str, location: str, years: int | str | list[int] | None = None
) -> pd.DataFrame:
    """Load raw Alzheimers incidence rates from GBD. The incidence rate we pull through vivarium framework
    is the incidence rate / the susceptible population. We want incidence rate / total population.
    """

    raw_incidence = load_incidence_dismod(location)  # total population
    incidence = reshape_to_vivarium_format(raw_incidence, location)
    incidence.index = incidence.index.droplevel(
        ["measure_id", "metric_id", "model_version_id", "modelable_entity_id"]
    )

    return incidence * load_dementia_proportions(None, location, years)


def load_prevalence(
    key: str, location: str, years: int | str | list[int] | None = None
) -> pd.DataFrame:

    raw_prevalence = load_prevalence_dismod(location)  # total population
    prevalence = reshape_to_vivarium_format(raw_prevalence, location)
    prevalence.index = prevalence.index.droplevel(
        ["measure_id", "metric_id", "model_version_id", "modelable_entity_id"]
    )

    return prevalence * load_dementia_proportions(None, location, years)


def get_entity(key: str | EntityKey):
    # Map of entity types to their gbd mappings.
    type_map = {
        "cause": causes,
        "covariate": covariates,
        "risk_factor": risk_factors,
        "alternative_risk_factor": alternative_risk_factors,
    }
    key = EntityKey(key)
    return type_map[key.type][key.name]


def reshape_to_vivarium_format(df, location):
    df = df[
        ~df.age_group_id.isin(metadata.UNEXPECTED_AGE_GROUPS)
    ]  # unexpected age groups cause vi_utils.scrub_gbd_conventions to fail
    df = vi_utils.reshape(df, value_cols=vi_globals.DRAW_COLUMNS)
    df = vi_utils.scrub_gbd_conventions(df, location)
    df = vi_utils.split_interval(df, interval_column="age", split_column_prefix="age")
    df = vi_utils.split_interval(df, interval_column="year", split_column_prefix="year")
    df = vi_utils.sort_hierarchical_data(df)
    df.index = df.index.droplevel("location")
    return df


def load_alzheimers_all_states_prevalence(
    key: str, location: str, years: int | str | list[int] | None = None
) -> pd.DataFrame:
    """
    eq 1 in attention box:
    https://vivarium-research.readthedocs.io/en/latest/models/causes/alzheimers/presymptomatic_and_mci_gbd_2021/index.html#alzheimers-cause-state-data-including-susceptible-note
    """
    all_state_dur = load_all_states_duration(None, location, years)
    alz_dur = load_dementia_duration(None, location, years)
    alz_prev = get_data(data_keys.ALZHEIMERS.PREVALENCE, location, years)
    # bfill(limit=2) casts the 40-44 age group data to the 30-34 and 35-39 age group rows
    return ((all_state_dur * alz_prev) / alz_dur).bfill(limit=2).fillna(0)


def load_dementia_duration(
    key: str, location: str, years: int | str | list[int] | None = None
) -> pd.DataFrame:
    """delta_AD in
    https://vivarium-research.readthedocs.io/en/latest/models/causes/alzheimers/presymptomatic_and_mci_gbd_2021/index.html#alzheimers-cause-state-data-including-susceptible-note
    """
    prev = get_data(data_keys.ALZHEIMERS.PREVALENCE, location, years)
    total_pop_inc = get_data(
        data_keys.ALZHEIMERS.INCIDENCE_RATE_TOTAL_POPULATION,
        location,
        years,
    )
    return (prev / total_pop_inc).fillna(0)


def load_all_states_duration(
    key: str, location: str, years: int | str | list[int] | None = None
) -> pd.DataFrame:
    """delta_all_AD_states in
    https://vivarium-research.readthedocs.io/en/latest/models/causes/alzheimers/presymptomatic_and_mci_gbd_2021/index.html#alzheimers-cause-state-data-including-susceptible-note
    """
    alz_dur = load_dementia_duration(None, location, years)
    return alz_dur + data_values.BBBM_AVG_DURATION + data_values.MCI_AVG_DURATION


def load_bbbm_conditional_prevalence(
    key: str, location: str, years: int | str | list[int] | None = None
) -> pd.DataFrame:
    """BBBM-AD initial prevalence in
    https://vivarium-research.readthedocs.io/en/latest/models/causes/alzheimers/presymptomatic_and_mci_gbd_2021/index.html#id6
    """
    all_state_dur = load_all_states_duration(None, location, years)
    return data_values.BBBM_AVG_DURATION / all_state_dur


def load_mci_conditional_prevalence(
    key: str, location: str, years: int | str | list[int] | None = None
) -> pd.DataFrame:
    """MCI-AD initial prevalence in
    https://vivarium-research.readthedocs.io/en/latest/models/causes/alzheimers/presymptomatic_and_mci_gbd_2021/index.html#id6
    """
    all_state_dur = load_all_states_duration(None, location, years)
    return data_values.MCI_AVG_DURATION / all_state_dur


def transform_group_index_J_BBBM(DUR, W, N, index_p0):
    # transform index for current population age/year group (p0)
    # into indices needed to compute the J_BBBM equation

    (location, sex, age, _, year, _) = index_p0

    # I_BBBM (p)opulation age/year group 1 (p1)
    age_p1 = age + (N * W)  # age_start for group 1S
    # NB: don't do min(age_p1, 95), instead return 0 population
    year_p12 = round(year + DUR)  # year_start for groups 1 and 2
    year_p12 = min(year_p12, 2050)  # use 2050 data for future years

    # I_BBBM (p)opulation age/year group 2 (p2)
    age_p2 = age + ((N + 1) * W)
    # NB: don't do min(age_p2, 95), instead return 0 incidence

    # I_BBBM (i)ncidence age/year groups (i1, i2)
    age_i1 = age_p1
    age_i2 = age_p2
    year_i12 = 2023  # incidence uses 2023 data since model 5

    # gamma (m)ortality age/year group (m)
    age_m = age + (DUR / 2)
    age_m = W * round(age_m / W)  # round to nearest W
    age_m = min(age_m, 95)  # NB: for mortality, still using oldest age group
    year_m = round(year + (DUR / 2))
    year_m = min(year_m, 2050)

    return (
        (  # I_BBBM (p)opulation age/year group 1 (p1)
            location,
            sex,
            age_p1,
            age_p1 + 5 if age_p1 != 95 else 125,
            year_p12,
            year_p12 + 1,
        ),
        (  # I_BBBM (p)opulation age/year group 2 (p2)
            location,
            sex,
            age_p2,
            age_p2 + 5 if age_p2 != 95 else 125,
            year_p12,
            year_p12 + 1,
        ),
        (  # I_BBBM (i)ncidence age/year groups (i1)
            sex,
            age_i1,
            age_i1 + 5 if age_i1 != 95 else 125,
            year_i12,
            year_i12 + 1,
        ),
        (  # I_BBBM (i)ncidence age/year groups (i2)
            sex,
            age_i2,
            age_i2 + 5 if age_i2 != 95 else 125,
            year_i12,
            year_i12 + 1,
        ),
        (  # gamma (m)ortality age/year group (m)
            sex,
            age_m,
            age_m + 5 if age_m != 95 else 125,
            year_m,
            year_m + 1,
        ),
    )


def loc_any_group(df, index, val):
    # get row of dataframe (population, incidence or mortality) by index tuple.
    # if age group does not exist, set row to val

    age = index[-4]  # population df starts with location; incidence and mortality dfs don't
    if age > 95:
        # return zeros for all values
        df_row = df.iloc[0]  # get row with same shape as df
        df_row[:] = val  # set all values to val
        df_row.name = index  # set proper location/sex/age/year (for debugging)
        return df_row
    else:
        return df.loc[index]


def load_susceptible_to_bbbm_transition_count(
    key: str, location: str, years: int | str | list[int] | None = None
) -> pd.DataFrame:
    """I_BBBM_g,t + D_g,t in "Calculating entrance rate with presymptomatic and MCI stages" from
    https://vivarium-research.readthedocs.io/en/latest/models/other_models/alzheimers_population/index.html
    Link to WIP docs from open PR:
    https://vivarium-research--1768.org.readthedocs.build/en/1768/models/other_models/alzheimers_population/index.html#calculating-entrance-rate-with-presymptomatic-and-mci-stages
    """

    inc = get_data(data_keys.ALZHEIMERS.INCIDENCE_RATE_TOTAL_POPULATION, location, years)
    pop = get_data(data_keys.POPULATION.STRUCTURE, location, years)
    mort = load_background_mortality(None, location, years)

    DUR = (
        data_values.BBBM_AVG_DURATION + data_values.MCI_AVG_DURATION
    )  # total duration of pre-dementia AD
    W = data_values.GBD_AGE_GROUPS_WIDTH
    N = int(DUR / W)
    R = DUR % W  # remainder

    new_bbbm_people = pd.DataFrame(0, index=pop.index, columns=pop.columns)
    for index, _ in new_bbbm_people.iterrows():
        (index_p1, index_p2, index_i1, index_i2, index_m) = transform_group_index_J_BBBM(
            DUR, W, N, index
        )
        I_bbbm = (
            (1 - (R / W)) * loc_any_group(inc, index_i1, 0) * loc_any_group(pop, index_p1, 0)
        ) + ((R / W) * loc_any_group(inc, index_i2, 0) * loc_any_group(pop, index_p2, 0))
        gamma = DUR * mort.loc[index_m]
        gamma = 1 - np.exp(-gamma)
        new_bbbm_people.loc[index] = I_bbbm / (1 - gamma)

    new_bbbm_people.index = new_bbbm_people.index.droplevel("location")
    return new_bbbm_people


def load_mci_disability_weight(
    key: str, location: str, years: int | str | list[int] | None = None
) -> pd.DataFrame:
    """DW_MCI in
    https://vivarium-research.readthedocs.io/en/latest/models/causes/alzheimers/presymptomatic_and_mci_gbd_2021/index.html#id9
    """
    data = pd.read_csv(
        "/mnt/team/simulation_science/pub/models/vivarium_csu_alzheimers/data/dw_full.csv"
    )  # comes from /ihme/epi/disability_weights/standard/dw_full.csv
    motor_data = (
        data[data.healthstate.notnull() & data.healthstate.str.contains("motor")]
        .set_index("healthstate")
        .filter(like="draw")
    )
    motor_mild = motor_data.loc["motor_mild"]
    motor_cog_mild = motor_data.loc["motor_cog_mild"]
    df_dw_mci = (motor_cog_mild - motor_mild) / (1 - motor_mild)

    # use demography to cast draws to all ages/sexes
    demography = get_data(data_keys.POPULATION.DEMOGRAPHY, location)
    data = pd.DataFrame([df_dw_mci], index=demography.index)
    data.index = data.index.droplevel("location")
    data.columns = data.columns.str.replace("draw", "draw_")
    return data


def load_background_mortality(
    key: str, location: str, years: int | str | list[int] | None = None
) -> pd.DataFrame:
    """
    Mortality with emr = 0, such as for BBBM and MCI states
    """
    acmr = get_data(data_keys.POPULATION.ACMR, location, years)
    csmr = get_data(data_keys.ALZHEIMERS.CSMR, location, years).droplevel(
        ["year_start", "year_end"]
    )

    # for now, assume csmr is the same for all years based on docs
    csmr_all_years = pd.DataFrame(csmr, index=acmr.index)
    return acmr - csmr_all_years  #  emr_MCI = 0


def load_mci_to_dementia_transition_rate(
    key: str, location: str, years: int | str | list[int] | None = None
) -> pd.DataFrame:
    """i_AD in
    https://vivarium-research.readthedocs.io/en/latest/models/causes/alzheimers/presymptomatic_and_mci_gbd_2021/index.html#id5
    """
    return 1 / data_values.MCI_AVG_DURATION


<<<<<<< HEAD
def load_csf_pet_testing_rates(
    key: str, location: str, years: int | str | list[int] | None = None
) -> pd.DataFrame:
    """Load the testing rates.

    NOTES
    -----
    Testing rates do not vary by age, sex, or year, and so we do not include
    demographics in the artifact. We simply return a single-row dataframe where
    the index is meaningless.
    """
    rate = data_values.LOCATION_TESTING_RATES[location][key]
    dist = get_norm(
        mean=rate.mean,
        ninety_five_pct_confidence_interval=(rate.ci_lower, rate.ci_upper),
    )
    draws = get_random_variable_draws(ARTIFACT_COLUMNS, key, dist)
    return pd.DataFrame([draws], columns=ARTIFACT_COLUMNS)
=======
def load_dementia_proportions(
    key: str, location: str, years: int | str | list[int] | None = None
) -> pd.DataFrame:
    df = pd.read_csv(DEMENTIA_PROPORTIONS_PATH)
    bins = load_age_bins(None, None).index.to_frame().reset_index(drop=True)
    merged = pd.merge(df, bins, on="age_group_name", how="left")
    merged = merged[
        (merged.type_label == "Alzheimer's disease")  # AD only, no mixed
        & (merged.age_group_name != "All Age")
    ]
    merged["year_start"] = 2023
    merged["year_end"] = 2024
    merged = (
        merged.set_index(["sex", "age_start", "age_end", "year_start", "year_end"])
        .drop(["age_group_name", "type_label", "age_group_id"], axis=1)
        .rename({"proportion": "value"}, axis=1)
    )

    # add <40 age groups
    for _, group in bins[bins.age_start < 40].iterrows():
        merged.loc[("Male", group.age_start, group.age_end, 2023, 2024)] = 0
        merged.loc[("Female", group.age_start, group.age_end, 2023, 2024)] = 0
    merged = vi_utils.sort_hierarchical_data(merged)

    # fake draws from value (for multiplication with incidence and prevalence)
    df = pd.DataFrame(columns=vi_globals.DRAW_COLUMNS, index=merged.index)
    for col in df.columns:
        df[col] = merged.value
    return df
>>>>>>> fb8b480d
<|MERGE_RESOLUTION|>--- conflicted
+++ resolved
@@ -23,13 +23,8 @@
 from vivarium_inputs import utility_data
 from vivarium_inputs.mapping_extension import alternative_risk_factors
 
-<<<<<<< HEAD
-from vivarium_csu_alzheimers.constants import data_keys, data_values
+from vivarium_csu_alzheimers.constants import data_keys, data_values, metadata
 from vivarium_csu_alzheimers.constants.metadata import ARTIFACT_COLUMNS
-from vivarium_csu_alzheimers.constants.paths import FORECAST_NC_DATA_FILEPATHS_DICT
-from vivarium_csu_alzheimers.data.extra_gbd import load_raw_incidence
-=======
-from vivarium_csu_alzheimers.constants import data_keys, data_values, metadata
 from vivarium_csu_alzheimers.constants.paths import (
     DEMENTIA_PROPORTIONS_PATH,
     FORECAST_NC_DATA_FILEPATHS_DICT,
@@ -38,7 +33,6 @@
     load_incidence_dismod,
     load_prevalence_dismod,
 )
->>>>>>> fb8b480d
 from vivarium_csu_alzheimers.data.forecasts import table_from_nc
 from vivarium_csu_alzheimers.utilities import get_norm, get_random_variable_draws
 
@@ -483,7 +477,6 @@
     return 1 / data_values.MCI_AVG_DURATION
 
 
-<<<<<<< HEAD
 def load_csf_pet_testing_rates(
     key: str, location: str, years: int | str | list[int] | None = None
 ) -> pd.DataFrame:
@@ -502,7 +495,8 @@
     )
     draws = get_random_variable_draws(ARTIFACT_COLUMNS, key, dist)
     return pd.DataFrame([draws], columns=ARTIFACT_COLUMNS)
-=======
+
+
 def load_dementia_proportions(
     key: str, location: str, years: int | str | list[int] | None = None
 ) -> pd.DataFrame:
@@ -531,5 +525,4 @@
     df = pd.DataFrame(columns=vi_globals.DRAW_COLUMNS, index=merged.index)
     for col in df.columns:
         df[col] = merged.value
-    return df
->>>>>>> fb8b480d
+    return df